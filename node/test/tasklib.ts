--- conflicted
+++ resolved
@@ -394,36 +394,36 @@
 
             process.env['BUILD_REPOSITORY_NAME'] = 'Test Repository';
             tl._loadData();
-            
+
             var varVal = tl.getVariable('Build.Repository.Name');
             assert(varVal === 'Test Repository', 'reading a variable should work');
 
             done();
         })
-        it('gets a secret variable', function(done) {
+        it('gets a secret variable', function (done) {
             this.timeout(1000);
 
             process.env['SECRET_BUILD_REPOSITORY_NAME'] = 'Test Repository';
             tl._loadData();
-            
+
             var varVal = tl.getVariable('Build.Repository.Name');
             assert(varVal === 'Test Repository', 'reading a variable should work');
 
             done();
         })
-        it('gets a secret variable while variable also exist', function(done) {
+        it('gets a secret variable while variable also exist', function (done) {
             this.timeout(1000);
 
             process.env['BUILD_REPOSITORY_NAME'] = 'Test Repository';
             process.env['SECRET_BUILD_REPOSITORY_NAME'] = 'Secret Test Repository';
             tl._loadData();
-            
+
             var varVal = tl.getVariable('Build.Repository.Name');
             assert(varVal === 'Secret Test Repository', 'reading a variable should work');
 
             done();
         })
-        
+
         // setVariable tests
         it('sets a variable', function (done) {
             this.timeout(1000);
@@ -444,13 +444,8 @@
             done();
         })
 
-<<<<<<< HEAD
-        // getEndpointUrl/getEndpointAuthorization tests
+        // getEndpointUrl/getEndpointAuthorization/getEndpointData tests
         it('gets an endpoint url', function (done) {
-=======
-        // getEndpointUrl/getEndpointAuthorization/getEndpointData tests
-        it('gets an endpoint url', function(done) {
->>>>>>> 487fbe21
             this.timeout(1000);
 
             process.env['ENDPOINT_URL_id1'] = 'http://url';
@@ -496,7 +491,7 @@
 
             done();
         })
-        it('gets endpoint auth scheme', function(done) {
+        it('gets endpoint auth scheme', function (done) {
             this.timeout(1000);
             process.env['ENDPOINT_AUTH_SCHEME_id1'] = 'scheme1';
             tl._loadData();
@@ -508,7 +503,7 @@
 
             done();
         })
-        it('gets undefined if endpoint auth scheme is not set', function(done) {
+        it('gets undefined if endpoint auth scheme is not set', function (done) {
             this.timeout(1000);
             tl._loadData();
 
@@ -517,7 +512,7 @@
 
             done();
         })
-        it('gets endpoint auth parameters', function(done) {
+        it('gets endpoint auth parameters', function (done) {
             this.timeout(1000);
             process.env['ENDPOINT_AUTH_PARAMETER_id1_PARAM1'] = 'value1';
             tl._loadData();
@@ -529,7 +524,7 @@
 
             done();
         })
-        it('gets undefined if endpoint auth parameter is not set', function(done) {
+        it('gets undefined if endpoint auth parameter is not set', function (done) {
             this.timeout(1000);
             tl._loadData();
 
@@ -538,7 +533,7 @@
 
             done();
         })
-        it('gets an endpoint data', function(done) {
+        it('gets an endpoint data', function (done) {
             this.timeout(1000);
             process.env['ENDPOINT_DATA_id1_PARAM1'] = 'val1';
             tl._loadData();
@@ -549,7 +544,7 @@
 
             done();
         })
-        it('gets undefined if endpoint data is not set', function(done) {
+        it('gets undefined if endpoint data is not set', function (done) {
             this.timeout(1000);
             tl._loadData();
 
@@ -1658,7 +1653,7 @@
             done();
         })
 
-        it('check exist functionality', function (done) {
+        it('check exist functionality for existing file', function (done) {
             this.timeout(1000);
 
             tl.mkdirP(_testTemp);
@@ -1667,6 +1662,13 @@
 
             assert(tl.exist(fileName), "file should exists"); //check existance of file
             fs.unlinkSync(fileName);
+            done();
+        });
+
+        it('check exist functionality for non existing file', function (done) {
+            this.timeout(1000);
+
+            var fileName = path.join(_testTemp, "test.txt");
             assert(!tl.exist(fileName), "file shouldn't be existing");
             done();
         });
